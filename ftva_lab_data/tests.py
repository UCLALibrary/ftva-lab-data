--- conflicted
+++ resolved
@@ -1076,9 +1076,76 @@
         # Double-check that the troublesome data
         # ("uuid": "value unimportant") is in fact included.
         self.assertIn('"uuid":', json_data)
-
-
-<<<<<<< HEAD
+        
+class SetHardDriveLocationTestCase(TestCase):
+    """Tests the set_hard_drive_location management command."""
+
+    fixtures = ["item_statuses.json"]
+
+    def test_set_hard_drive_location_no_status(self):
+        # Create a SheetImport object without a status
+        item = SheetImport.objects.create(
+            file_name="test_file",
+            hard_drive_name="test_drive",
+        )
+
+        set_hard_drive_location()
+        item.refresh_from_db()
+
+        # Check that the hard drive location was set correctly
+        self.assertEqual(item.hard_drive_location, "217")
+
+    def test_set_hard_drive_location_with_status(self):
+        # Create a SheetImport object with a status
+        item = SheetImport.objects.create(
+            file_name="test_file",
+            hard_drive_name="test_drive",
+        )
+        item.status.add(ItemStatus.objects.get(status="Invalid vault"))
+
+        set_hard_drive_location()
+        item.refresh_from_db()
+
+        # Check that the hard drive location was set correctly
+        # and that the status was removed
+        self.assertEqual(item.hard_drive_location, "217")
+        self.assertFalse(item.status.filter(status="Invalid vault").exists())
+
+    def test_set_hard_drive_location_empty_name(self):
+        # Create a SheetImport object with a status but no hard drive name,
+        # and check that status is not removed
+        item = SheetImport.objects.create(
+            file_name="test_file",
+            hard_drive_name="",
+        )
+        item.status.add(ItemStatus.objects.get(status="Invalid vault"))
+
+        set_hard_drive_location()
+        item.refresh_from_db()
+
+        # Check that the hard drive location was not set
+        self.assertEqual(item.hard_drive_location, "")
+        # Check that the status was not removed
+        self.assertTrue(item.status.filter(status="Invalid vault").exists())
+
+    def test_set_hard_drive_location_existing_location(self):
+        # Create a SheetImport object with a status and a hard drive location,
+        # and check that the location is overwritten and status is removed
+        item = SheetImport.objects.create(
+            file_name="test_file",
+            hard_drive_name="test_drive",
+            hard_drive_location="test_location",
+        )
+        item.status.add(ItemStatus.objects.get(status="Invalid vault"))
+
+        set_hard_drive_location()
+        item.refresh_from_db()
+
+        # Check that the hard drive location was set correctly
+        self.assertEqual(item.hard_drive_location, "217")
+        # Check that the status was removed
+        self.assertFalse(item.status.filter(status="Invalid vault").exists())
+    
 class CarrierLocationTestCase(TestCase):
     """Tests for set_carrier_location and carrier_suggestions views."""
 
@@ -1149,74 +1216,4 @@
         url = reverse("carrier_suggestions")
         response = self.client.get(url, {"carrier": ""})
         self.assertEqual(response.status_code, 200)
-        self.assertEqual(response.content.decode().strip(), "")
-=======
-class SetHardDriveLocationTestCase(TestCase):
-    """Tests the set_hard_drive_location management command."""
-
-    fixtures = ["item_statuses.json"]
-
-    def test_set_hard_drive_location_no_status(self):
-        # Create a SheetImport object without a status
-        item = SheetImport.objects.create(
-            file_name="test_file",
-            hard_drive_name="test_drive",
-        )
-
-        set_hard_drive_location()
-        item.refresh_from_db()
-
-        # Check that the hard drive location was set correctly
-        self.assertEqual(item.hard_drive_location, "217")
-
-    def test_set_hard_drive_location_with_status(self):
-        # Create a SheetImport object with a status
-        item = SheetImport.objects.create(
-            file_name="test_file",
-            hard_drive_name="test_drive",
-        )
-        item.status.add(ItemStatus.objects.get(status="Invalid vault"))
-
-        set_hard_drive_location()
-        item.refresh_from_db()
-
-        # Check that the hard drive location was set correctly
-        # and that the status was removed
-        self.assertEqual(item.hard_drive_location, "217")
-        self.assertFalse(item.status.filter(status="Invalid vault").exists())
-
-    def test_set_hard_drive_location_empty_name(self):
-        # Create a SheetImport object with a status but no hard drive name,
-        # and check that status is not removed
-        item = SheetImport.objects.create(
-            file_name="test_file",
-            hard_drive_name="",
-        )
-        item.status.add(ItemStatus.objects.get(status="Invalid vault"))
-
-        set_hard_drive_location()
-        item.refresh_from_db()
-
-        # Check that the hard drive location was not set
-        self.assertEqual(item.hard_drive_location, "")
-        # Check that the status was not removed
-        self.assertTrue(item.status.filter(status="Invalid vault").exists())
-
-    def test_set_hard_drive_location_existing_location(self):
-        # Create a SheetImport object with a status and a hard drive location,
-        # and check that the location is overwritten and status is removed
-        item = SheetImport.objects.create(
-            file_name="test_file",
-            hard_drive_name="test_drive",
-            hard_drive_location="test_location",
-        )
-        item.status.add(ItemStatus.objects.get(status="Invalid vault"))
-
-        set_hard_drive_location()
-        item.refresh_from_db()
-
-        # Check that the hard drive location was set correctly
-        self.assertEqual(item.hard_drive_location, "217")
-        # Check that the status was removed
-        self.assertFalse(item.status.filter(status="Invalid vault").exists())
->>>>>>> 7c1ea6b1
+        self.assertEqual(response.content.decode().strip(), "")