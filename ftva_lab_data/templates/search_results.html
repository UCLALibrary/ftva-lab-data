--- conflicted
+++ resolved
@@ -50,8 +50,6 @@
         <button type="submit" class="btn btn-sm btn-primary">Assign Selected</button>
     </form>
     {% endif %}
-<<<<<<< HEAD
-=======
     <form method="get" action="{% url 'export_search_results' %}" class="mb-3" id="export-form">
         {% csrf_token %}
         <input type="hidden" name="search" value="{{ search }}">
@@ -61,7 +59,6 @@
         </button>
     </form>
 </div> 
->>>>>>> 8f7afbed
 
     <div class="mb-3">
         <button
